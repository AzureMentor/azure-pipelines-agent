using System;
using System.Collections.Generic;
using System.Diagnostics;
using System.Threading;
using System.Threading.Tasks;

namespace Microsoft.VisualStudio.Services.Agent
{
    public class ProcessDataReceivedEventArgs : EventArgs
    {
        public ProcessDataReceivedEventArgs(String data)
        {
            Data = data;
        }

        public String Data { get; private set; }
    }

    [ServiceLocator(Default = typeof(ProcessInvoker))]
    public interface IProcessInvoker : IDisposable, IAgentService
    {
        event EventHandler<ProcessDataReceivedEventArgs> OutputDataReceived;

        event EventHandler<ProcessDataReceivedEventArgs> ErrorDataReceived;

        event EventHandler Exited;

        void Execute(String workingFolder, String filename, String arguments, IDictionary<String, String> environmentVariables);

        Task<int> WaitForExit(CancellationToken cancellationToken);

        Task<int> ExecuteAsync(String workingFolder, String filename, String arguments, 
            IDictionary<String, String> environmentVariables, CancellationToken cancellationToken);
    }
<<<<<<< HEAD

    public class ProcessInvoker : AgentService, IProcessInvoker
=======
    
    public sealed class ProcessInvoker : AgentService, IProcessInvoker
>>>>>>> bd333871
    {
        //TraceInterval defines how many seconds are in between printing trace messages,
        //while waiting for the process to exit
        private const int TraceInterval = 30; 

        private Process _proc;
        private SemaphoreSlim _processExitedSignal = new SemaphoreSlim(0, 1);
        private Stopwatch _stopWatch;

        public event EventHandler<ProcessDataReceivedEventArgs> OutputDataReceived;
        public event EventHandler<ProcessDataReceivedEventArgs> ErrorDataReceived;

        public event EventHandler Exited;

        public async Task<int> WaitForExit(CancellationToken cancellationToken)
        {
            while ((!cancellationToken.IsCancellationRequested) && (!_proc.HasExited))
            {
                await _processExitedSignal.WaitAsync(TimeSpan.FromSeconds(TraceInterval), cancellationToken);
                if (!_proc.HasExited)
                {
                    Trace.Info(
                        "Waiting on process {0} ({1} seconds elapsed)",
                            _proc.Id,
                            _stopWatch.Elapsed.TotalSeconds);
                }
            }
            cancellationToken.ThrowIfCancellationRequested();
            // Wait for process to exit without hard timeout, which will 
            // ensure that we've read everything from the stdout and stderr.
            _proc.WaitForExit();

            Trace.Info("Process finished: fileName={0} arguments={1} exitCode={2} in {3} ms",
                _proc.StartInfo.FileName, _proc.StartInfo.Arguments, _proc.ExitCode, _stopWatch.ElapsedMilliseconds);

            return _proc.ExitCode;
        }

        public void Execute(String workingDirectory, String filename, String arguments, IDictionary<String, String> environmentVariables)
        {
            Debug.Assert(null == _proc);
            Trace.Info("Starting process {0} {1} on working directory {2}", filename, arguments, workingDirectory);

            _proc = new Process();
            _proc.StartInfo.FileName = filename;
            _proc.StartInfo.Arguments = arguments;
            _proc.StartInfo.WorkingDirectory = workingDirectory;
            _proc.StartInfo.UseShellExecute = false;
            _proc.StartInfo.RedirectStandardInput = false;
            _proc.StartInfo.RedirectStandardError = null != ErrorDataReceived;
            _proc.StartInfo.RedirectStandardOutput = null != OutputDataReceived;
            //set the following flag to "false" if  you like to see worker console output for debugging
            _proc.StartInfo.CreateNoWindow = true;

            if (environmentVariables != null && environmentVariables.Count > 0)
            {
                foreach (KeyValuePair<String, String> kvp in environmentVariables)
                {
                    _proc.StartInfo.Environment[kvp.Key] = kvp.Value;
                }
            }

            object syncObject = new object();

            _proc.EnableRaisingEvents = true;

            if (_proc.StartInfo.RedirectStandardOutput)
            {
                _proc.OutputDataReceived += delegate (object sender, DataReceivedEventArgs e)
                {
                    // at the end of the process, the event fires one last time with null
                    if (e.Data != null)
                    {
                        lock (syncObject)
                        {
                            EventHandler<ProcessDataReceivedEventArgs> outputDataReceived = OutputDataReceived;
                            if (null != outputDataReceived)
                            {
                                outputDataReceived(this, new ProcessDataReceivedEventArgs(e.Data));
                            }
                        }
                    }
                };
            }
            if (_proc.StartInfo.RedirectStandardError)
            {
                _proc.ErrorDataReceived += delegate (object sender, DataReceivedEventArgs e)
                {
                    // at the end of the process, the event fires one last time with null
                    if (e.Data != null)
                    {
                        lock (syncObject)
                        {
                            EventHandler<ProcessDataReceivedEventArgs> errorDataReceived = ErrorDataReceived;
                            if (null != errorDataReceived)
                            {
                                errorDataReceived(this, new ProcessDataReceivedEventArgs(e.Data));
                            }
                        }
                    }
                };
            }

            _proc.Exited += delegate (object sender, System.EventArgs e)
            {
                _stopWatch.Stop();
                _processExitedSignal.Release();
                EventHandler exited = Exited;
                if (null != exited)
                {
                    exited(this, null);
                }
            };

            _stopWatch = Stopwatch.StartNew();
            bool newProcessStarted = _proc.Start();
            if (!newProcessStarted)
            {
                Trace.Verbose("Used existing process instead of starting new one for " + filename);
            }
            if (_proc.StartInfo.RedirectStandardOutput) {
                _proc.BeginOutputReadLine();
            }
            if (_proc.StartInfo.RedirectStandardError)
            {
                _proc.BeginErrorReadLine();
            }
        }

<<<<<<< HEAD
        public Task<int> ExecuteAsync(String workingFolder, String filename, String arguments, 
            IDictionary<String, String> environmentVariables, CancellationToken cancellationToken)
        {
            Execute(workingFolder, filename, arguments, environmentVariables);         
            return WaitForExit(cancellationToken);
        }

        #region IDisposable Support
        private bool disposedValue = false; // To detect redundant calls
=======
        public void Dispose()
        {
            Dispose(true);
            GC.SuppressFinalize(this);
        }
>>>>>>> bd333871

        private void Dispose(bool disposing)
        {
            if (disposing)
            {
                _processExitedSignal.Dispose();
                _proc?.Dispose();
                _proc = null;
            }
        }
    }
}<|MERGE_RESOLUTION|>--- conflicted
+++ resolved
@@ -32,13 +32,8 @@
         Task<int> ExecuteAsync(String workingFolder, String filename, String arguments, 
             IDictionary<String, String> environmentVariables, CancellationToken cancellationToken);
     }
-<<<<<<< HEAD
 
-    public class ProcessInvoker : AgentService, IProcessInvoker
-=======
-    
     public sealed class ProcessInvoker : AgentService, IProcessInvoker
->>>>>>> bd333871
     {
         //TraceInterval defines how many seconds are in between printing trace messages,
         //while waiting for the process to exit
@@ -168,7 +163,6 @@
             }
         }
 
-<<<<<<< HEAD
         public Task<int> ExecuteAsync(String workingFolder, String filename, String arguments, 
             IDictionary<String, String> environmentVariables, CancellationToken cancellationToken)
         {
@@ -176,15 +170,12 @@
             return WaitForExit(cancellationToken);
         }
 
-        #region IDisposable Support
-        private bool disposedValue = false; // To detect redundant calls
-=======
         public void Dispose()
         {
             Dispose(true);
             GC.SuppressFinalize(this);
         }
->>>>>>> bd333871
+
 
         private void Dispose(bool disposing)
         {
