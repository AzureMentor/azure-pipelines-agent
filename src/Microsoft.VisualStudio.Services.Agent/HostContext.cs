--- conflicted
+++ resolved
@@ -15,13 +15,8 @@
     public interface IHostContext : IDisposable
     {
         CancellationToken CancellationToken { get; }
-<<<<<<< HEAD
         TraceSourceWrapper GetTrace(string name);
-        Task Delay(TimeSpan delay);
-=======
-        TraceSource GetTrace(string name);
         Task Delay(TimeSpan delay, CancellationToken cancellationToken);
->>>>>>> 470c9295
         T CreateService<T>() where T : class, IAgentService;
         T GetService<T>() where T : class, IAgentService;
         void SetDefaultCulture(string name);
