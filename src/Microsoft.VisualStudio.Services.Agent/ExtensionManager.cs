using Microsoft.VisualStudio.Services.Agent.Util;
using System;
using System.Collections.Concurrent;
using System.Collections.Generic;
using System.Diagnostics;
using System.Linq;

namespace Microsoft.VisualStudio.Services.Agent
{
    [ServiceLocator(Default = typeof(ExtensionManager))]
    public interface IExtensionManager : IAgentService
    {
        List<T> GetExtensions<T>() where T : class, IExtension;
    }

    public class ExtensionManager : AgentService, IExtensionManager
    {
        private readonly ConcurrentDictionary<Type, List<IExtension>> _cache = new ConcurrentDictionary<Type, List<IExtension>>();

        public List<T> GetExtensions<T>() where T : class, IExtension
        {
            Trace.Info("Getting extensions for interface: '{0}'", typeof(T).FullName);
            List<IExtension> extensions = _cache.GetOrAdd(
                key: typeof(T),
                valueFactory: (Type key) =>
                {
                    return LoadExtensions<T>();
                });
            return extensions.Select(x => x as T).ToList();
        }

        //
        // We will load extensions from assembly
        // once AssemblyLoadContext.Resolving event is able to
        // resolve dependency recursively
        //
        private List<IExtension> LoadExtensions<T>() where T : class, IExtension
        {
            var extensions = new List<IExtension>();
            switch (typeof(T).FullName)
            {
<<<<<<< HEAD
                lock (_cacheLock)
                {
                    if (_cache == null)
                    {
                        var instance = new ConcurrentDictionary<Type, List<IExtension>>();

                        // Add job extensions:
                        Add(instance, "Microsoft.VisualStudio.Services.Agent.Worker.Build.BuildJobExtension, Agent.Worker");
                        Add(instance, "Microsoft.VisualStudio.Services.Agent.Worker.Release.ReleaseJobExtension, Agent.Worker");

                        // Add command extensions:
                        Add(instance, "Microsoft.VisualStudio.Services.Agent.Worker.TaskCommands, Agent.Worker");
                        Add(instance, "Microsoft.VisualStudio.Services.Agent.Worker.Build.BuildCommands, Agent.Worker");
                        Add(instance, "Microsoft.VisualStudio.Services.Agent.Worker.Build.ArtifactCommands, Agent.Worker");
                        Add(instance, "Microsoft.VisualStudio.Services.Agent.Worker.TestResults.ResultsCommands, Agent.Worker");
                        Add(instance, "Microsoft.VisualStudio.Services.Agent.Worker.CodeCoverage.CodeCoverageCommands, Agent.Worker");

                        // Add source provider extensions:
                        Add(instance, "Microsoft.VisualStudio.Services.Agent.Worker.Build.GitSourceProvider, Agent.Worker");
                        Add(instance, "Microsoft.VisualStudio.Services.Agent.Worker.Build.GitHubSourceProvider, Agent.Worker");
                        Add(instance, "Microsoft.VisualStudio.Services.Agent.Worker.Build.SvnSourceProvider, Agent.Worker");
                        Add(instance, "Microsoft.VisualStudio.Services.Agent.Worker.Build.TfsGitSourceProvider, Agent.Worker");
=======
                // Worker command extensions.
                case "Microsoft.VisualStudio.Services.Agent.Worker.ICommandExtension":
                    Add<T>(extensions, "Microsoft.VisualStudio.Services.Agent.Worker.TaskCommands, Agent.Worker");
                    Add<T>(extensions, "Microsoft.VisualStudio.Services.Agent.Worker.Build.BuildCommands, Agent.Worker");
                    Add<T>(extensions, "Microsoft.VisualStudio.Services.Agent.Worker.Build.ArtifactCommands, Agent.Worker");
                    Add<T>(extensions, "Microsoft.VisualStudio.Services.Agent.Worker.TestResults.ResultsCommands, Agent.Worker");
                    break;
                // Worker job extensions.
                case "Microsoft.VisualStudio.Services.Agent.Worker.IJobExtension":
                    Add<T>(extensions, "Microsoft.VisualStudio.Services.Agent.Worker.Build.BuildJobExtension, Agent.Worker");
                    Add<T>(extensions, "Microsoft.VisualStudio.Services.Agent.Worker.Release.ReleaseJobExtension, Agent.Worker");
                    break;
                // Worker build source provider extensions.
                case "Microsoft.VisualStudio.Services.Agent.Worker.Build.ISourceProvider":
                    Add<T>(extensions, "Microsoft.VisualStudio.Services.Agent.Worker.Build.GitSourceProvider, Agent.Worker");
                    Add<T>(extensions, "Microsoft.VisualStudio.Services.Agent.Worker.Build.GitHubSourceProvider, Agent.Worker");
                    Add<T>(extensions, "Microsoft.VisualStudio.Services.Agent.Worker.Build.SvnSourceProvider, Agent.Worker");
                    Add<T>(extensions, "Microsoft.VisualStudio.Services.Agent.Worker.Build.TfsGitSourceProvider, Agent.Worker");
>>>>>>> 5fc068ab
#if WINDOWS
                    Add<T>(extensions, "Microsoft.VisualStudio.Services.Agent.Worker.Build.TfsVCWindowsSourceProvider, Agent.Worker");
#elif OS_LINUX || OS_OSX
                    Add<T>(extensions, "Microsoft.VisualStudio.Services.Agent.Worker.Build.TfsVCTeeSourceProvider, Agent.Worker");
#endif
<<<<<<< HEAD
                        // Add Release Artifact extensions:
                        Add(instance, "Microsoft.VisualStudio.Services.Agent.Worker.Release.Artifacts.BuildArtifact, Agent.Worker");
                        Add(instance, "Microsoft.VisualStudio.Services.Agent.Worker.Release.Artifacts.JenkinsArtifact, Agent.Worker");

                        // Add test result reader extensions:
                        Add(instance, "Microsoft.VisualStudio.Services.Agent.Worker.TestResults.JUnitResultReader, Agent.Worker");
                        Add(instance, "Microsoft.VisualStudio.Services.Agent.Worker.TestResults.NUnitResultReader, Agent.Worker");
                        Add(instance, "Microsoft.VisualStudio.Services.Agent.Worker.TestResults.TrxResultReader, Agent.Worker");
                        Add(instance, "Microsoft.VisualStudio.Services.Agent.Worker.TestResults.XUnitResultReader, Agent.Worker");

                        // Add code coverage result reader extensions
                        Add(instance, "Microsoft.VisualStudio.Services.Agent.Worker.CodeCoverage.JaCoCoSummaryReader, Agent.Worker");
                        Add(instance, "Microsoft.VisualStudio.Services.Agent.Worker.CodeCoverage.CoberturaSummaryReader, Agent.Worker");

                        _cache = instance;
                    }
                }
=======
                    break;
                // Worker release artifact extensions.
                case "Microsoft.VisualStudio.Services.Agent.Worker.Release.IArtifactExtension":
                    Add<T>(extensions, "Microsoft.VisualStudio.Services.Agent.Worker.Release.Artifacts.BuildArtifact, Agent.Worker");
                    Add<T>(extensions, "Microsoft.VisualStudio.Services.Agent.Worker.Release.Artifacts.JenkinsArtifact, Agent.Worker");
                    break;
                // Worker test result reader extensions.
                case "Microsoft.VisualStudio.Services.Agent.Worker.TestResults.IResultReader":
                    Add<T>(extensions, "Microsoft.VisualStudio.Services.Agent.Worker.TestResults.JUnitResultReader, Agent.Worker");
                    Add<T>(extensions, "Microsoft.VisualStudio.Services.Agent.Worker.TestResults.NUnitResultReader, Agent.Worker");
                    Add<T>(extensions, "Microsoft.VisualStudio.Services.Agent.Worker.TestResults.TrxResultReader, Agent.Worker");
                    Add<T>(extensions, "Microsoft.VisualStudio.Services.Agent.Worker.TestResults.XUnitResultReader, Agent.Worker");
                    break;
                default:
                    // This should never happen.
                    throw new NotSupportedException($"Unexpected extension type: '{typeof(T).FullName}'");
>>>>>>> 5fc068ab
            }

            return extensions;
        }

        private void Add<T>(List<IExtension> extensions, string assemblyQualifiedName) where T : class, IExtension
        {
            Trace.Info($"Creating instance: {assemblyQualifiedName}");
            Type type = Type.GetType(assemblyQualifiedName, throwOnError: true);
            var extension = Activator.CreateInstance(type) as T;
            ArgUtil.NotNull(extension, nameof(extension));
            extension.Initialize(HostContext);
            extensions.Add(extension);
        }
    }
}<|MERGE_RESOLUTION|>--- conflicted
+++ resolved
@@ -39,36 +39,13 @@
             var extensions = new List<IExtension>();
             switch (typeof(T).FullName)
             {
-<<<<<<< HEAD
-                lock (_cacheLock)
-                {
-                    if (_cache == null)
-                    {
-                        var instance = new ConcurrentDictionary<Type, List<IExtension>>();
-
-                        // Add job extensions:
-                        Add(instance, "Microsoft.VisualStudio.Services.Agent.Worker.Build.BuildJobExtension, Agent.Worker");
-                        Add(instance, "Microsoft.VisualStudio.Services.Agent.Worker.Release.ReleaseJobExtension, Agent.Worker");
-
-                        // Add command extensions:
-                        Add(instance, "Microsoft.VisualStudio.Services.Agent.Worker.TaskCommands, Agent.Worker");
-                        Add(instance, "Microsoft.VisualStudio.Services.Agent.Worker.Build.BuildCommands, Agent.Worker");
-                        Add(instance, "Microsoft.VisualStudio.Services.Agent.Worker.Build.ArtifactCommands, Agent.Worker");
-                        Add(instance, "Microsoft.VisualStudio.Services.Agent.Worker.TestResults.ResultsCommands, Agent.Worker");
-                        Add(instance, "Microsoft.VisualStudio.Services.Agent.Worker.CodeCoverage.CodeCoverageCommands, Agent.Worker");
-
-                        // Add source provider extensions:
-                        Add(instance, "Microsoft.VisualStudio.Services.Agent.Worker.Build.GitSourceProvider, Agent.Worker");
-                        Add(instance, "Microsoft.VisualStudio.Services.Agent.Worker.Build.GitHubSourceProvider, Agent.Worker");
-                        Add(instance, "Microsoft.VisualStudio.Services.Agent.Worker.Build.SvnSourceProvider, Agent.Worker");
-                        Add(instance, "Microsoft.VisualStudio.Services.Agent.Worker.Build.TfsGitSourceProvider, Agent.Worker");
-=======
                 // Worker command extensions.
                 case "Microsoft.VisualStudio.Services.Agent.Worker.ICommandExtension":
                     Add<T>(extensions, "Microsoft.VisualStudio.Services.Agent.Worker.TaskCommands, Agent.Worker");
                     Add<T>(extensions, "Microsoft.VisualStudio.Services.Agent.Worker.Build.BuildCommands, Agent.Worker");
                     Add<T>(extensions, "Microsoft.VisualStudio.Services.Agent.Worker.Build.ArtifactCommands, Agent.Worker");
                     Add<T>(extensions, "Microsoft.VisualStudio.Services.Agent.Worker.TestResults.ResultsCommands, Agent.Worker");
+                    Add<T>(extensions, "Microsoft.VisualStudio.Services.Agent.Worker.CodeCoverage.CodeCoverageCommands, Agent.Worker");
                     break;
                 // Worker job extensions.
                 case "Microsoft.VisualStudio.Services.Agent.Worker.IJobExtension":
@@ -81,31 +58,11 @@
                     Add<T>(extensions, "Microsoft.VisualStudio.Services.Agent.Worker.Build.GitHubSourceProvider, Agent.Worker");
                     Add<T>(extensions, "Microsoft.VisualStudio.Services.Agent.Worker.Build.SvnSourceProvider, Agent.Worker");
                     Add<T>(extensions, "Microsoft.VisualStudio.Services.Agent.Worker.Build.TfsGitSourceProvider, Agent.Worker");
->>>>>>> 5fc068ab
 #if WINDOWS
                     Add<T>(extensions, "Microsoft.VisualStudio.Services.Agent.Worker.Build.TfsVCWindowsSourceProvider, Agent.Worker");
 #elif OS_LINUX || OS_OSX
                     Add<T>(extensions, "Microsoft.VisualStudio.Services.Agent.Worker.Build.TfsVCTeeSourceProvider, Agent.Worker");
 #endif
-<<<<<<< HEAD
-                        // Add Release Artifact extensions:
-                        Add(instance, "Microsoft.VisualStudio.Services.Agent.Worker.Release.Artifacts.BuildArtifact, Agent.Worker");
-                        Add(instance, "Microsoft.VisualStudio.Services.Agent.Worker.Release.Artifacts.JenkinsArtifact, Agent.Worker");
-
-                        // Add test result reader extensions:
-                        Add(instance, "Microsoft.VisualStudio.Services.Agent.Worker.TestResults.JUnitResultReader, Agent.Worker");
-                        Add(instance, "Microsoft.VisualStudio.Services.Agent.Worker.TestResults.NUnitResultReader, Agent.Worker");
-                        Add(instance, "Microsoft.VisualStudio.Services.Agent.Worker.TestResults.TrxResultReader, Agent.Worker");
-                        Add(instance, "Microsoft.VisualStudio.Services.Agent.Worker.TestResults.XUnitResultReader, Agent.Worker");
-
-                        // Add code coverage result reader extensions
-                        Add(instance, "Microsoft.VisualStudio.Services.Agent.Worker.CodeCoverage.JaCoCoSummaryReader, Agent.Worker");
-                        Add(instance, "Microsoft.VisualStudio.Services.Agent.Worker.CodeCoverage.CoberturaSummaryReader, Agent.Worker");
-
-                        _cache = instance;
-                    }
-                }
-=======
                     break;
                 // Worker release artifact extensions.
                 case "Microsoft.VisualStudio.Services.Agent.Worker.Release.IArtifactExtension":
@@ -119,10 +76,14 @@
                     Add<T>(extensions, "Microsoft.VisualStudio.Services.Agent.Worker.TestResults.TrxResultReader, Agent.Worker");
                     Add<T>(extensions, "Microsoft.VisualStudio.Services.Agent.Worker.TestResults.XUnitResultReader, Agent.Worker");
                     break;
+                // Worker code coverage summary reader extensions.
+                case "Microsoft.VisualStudio.Services.Agent.Worker.CodeCoverage.ICodeCoverageSummaryReader":
+                    Add<T>(extensions, "Microsoft.VisualStudio.Services.Agent.Worker.CodeCoverage.JaCoCoSummaryReader, Agent.Worker");
+                    Add<T>(extensions, "Microsoft.VisualStudio.Services.Agent.Worker.CodeCoverage.CoberturaSummaryReader, Agent.Worker");
+                    break;
                 default:
                     // This should never happen.
                     throw new NotSupportedException($"Unexpected extension type: '{typeof(T).FullName}'");
->>>>>>> 5fc068ab
             }
 
             return extensions;
